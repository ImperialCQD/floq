import numpy as np
<<<<<<< HEAD
from ..core import fixed_system as fs
from .. import errors as er
=======
import copy
import floq.core.fixed_system as fs
import floq.errors as er

>>>>>>> a4569575

class ParametricSystemBase(object):
    """Specifies a physical system that still has open parameters, such as the
    control amplitudes, the control duration, or other arbitrary parameters in
    the Hamiltonian.

    To function, this needs to be sub-classed, and a subclass should provide:
        _hf(controls): returning an array with the Fourier-transformed
                       Hamiltonian with the first index the Fourier index,
        _dhf(controls): returning the derivative of the Hamiltonian
                        with the first index signifying the control parameter.

    Methods:
        u(controls, t)
        du(controls, t),
    which implement basic caching and automatically keeps self.nz updated.

    Attributes:
        nz: (initial) number of Brillouin zones (should be overwritten)
        omega: frequency of the control signal (should be overwritten)
        sparse: if True, sparse matrix algebra is used (can be overwritten)
        max_nz: max nz allowed (can be overwritten)
        decimals: decimals used to check for unitarity (can be overwritten)."""
    def __init__(self, **kwargs):
        self._last_controls = None
        self._last_t = None
        # set defaults
        self.max_nz = 999
        self.sparse = True
        self.decimals = 10
        # these should be overwritten by a subclass
        self.nz = 3
        self.omega = 1.0

    def _hf(self, controls):
        raise NotImplementedError

    def _dhf(self, controls):
        raise NotImplementedError

    def u(self, controls, t):
        if self._is_cached(controls, t):
            return self._fixed_system.u
        else:
            self._set_cached(controls, t)
            u = self._fixed_system.u
            self.nz = self._fixed_system.params.nz
            return u

<<<<<<< HEAD
=======
    def udot(self, controls, t):
        if self._is_cached(controls, t):
            return self._fixed_system.udot
        else:
            self._set_cached(controls, t)

            udot = self._fixed_system.udot
            self.nz = self._fixed_system.params.nz
            return udot


>>>>>>> a4569575
    def du(self, controls, t):
        if self._is_cached(controls, t):
            return self._fixed_system.du
        else:
            self._set_cached(controls, t)
            du = self._fixed_system.du
            self.nz = self._fixed_system.params.nz
            return du

    def _is_cached(self, controls, t):
        return self._last_t == t\
               and np.array_equal(self._last_controls, controls)

    def _set_cached(self, controls, t):
<<<<<<< HEAD
        self._last_controls = controls
        self._last_t = t
=======
        self._last_controls = np.copy(controls)
        self._last_t = copy.copy(t)

>>>>>>> a4569575
        hf = self._hf(controls)
        dhf = self._dhf(controls)
        self._fixed_system = fs.FixedSystem(hf, dhf, self.nz, self.omega, t,
                                            decimals=self.decimals,
                                            sparse=self.sparse,
                                            max_nz=self.max_nz)

<<<<<<< HEAD
=======
    def heff(self, controls, t):
        u = self.u(controls, t)
        udot = self.udot(controls, t)

        return 1j*np.dot(udot, np.conj(np.transpose(u)))


>>>>>>> a4569575
class ParametricSystemWithFunctions(ParametricSystemBase):
    """A ParametricSystem that wraps callables hf and dhf."""
    def __init__(self, hf, dhf, nz, omega, parameters):
        """
        hf: callable hf(controls,parameters,omega)
        dhf: callable dhf(controls,parameters,omega)
        omega: 2 pi/T, the period of the Hamiltonian
        nz: number of Fourier modes to be considered during evolution
        parameters: a data structure that holds parameters for hf and dhf
        (dictionary is probably the best idea)
        """
        self.hf = hf
        self.dhf = dhf
        self.omega = omega
        self.nz = nz
        self.parameters = parameters

    def _hf(self, controls):
        return self.hf(controls, self.parameters, self.omega)

    def _dhf(self, controls):
        return self.dhf(controls, self.parameters, self.omega)<|MERGE_RESOLUTION|>--- conflicted
+++ resolved
@@ -1,13 +1,7 @@
 import numpy as np
-<<<<<<< HEAD
 from ..core import fixed_system as fs
 from .. import errors as er
-=======
 import copy
-import floq.core.fixed_system as fs
-import floq.errors as er
-
->>>>>>> a4569575
 
 class ParametricSystemBase(object):
     """Specifies a physical system that still has open parameters, such as the
@@ -57,20 +51,15 @@
             self.nz = self._fixed_system.params.nz
             return u
 
-<<<<<<< HEAD
-=======
     def udot(self, controls, t):
         if self._is_cached(controls, t):
             return self._fixed_system.udot
         else:
             self._set_cached(controls, t)
-
             udot = self._fixed_system.udot
             self.nz = self._fixed_system.params.nz
             return udot
 
-
->>>>>>> a4569575
     def du(self, controls, t):
         if self._is_cached(controls, t):
             return self._fixed_system.du
@@ -85,14 +74,8 @@
                and np.array_equal(self._last_controls, controls)
 
     def _set_cached(self, controls, t):
-<<<<<<< HEAD
-        self._last_controls = controls
-        self._last_t = t
-=======
         self._last_controls = np.copy(controls)
         self._last_t = copy.copy(t)
-
->>>>>>> a4569575
         hf = self._hf(controls)
         dhf = self._dhf(controls)
         self._fixed_system = fs.FixedSystem(hf, dhf, self.nz, self.omega, t,
@@ -100,16 +83,11 @@
                                             sparse=self.sparse,
                                             max_nz=self.max_nz)
 
-<<<<<<< HEAD
-=======
     def heff(self, controls, t):
         u = self.u(controls, t)
         udot = self.udot(controls, t)
+        return 1j * np.dot(udot, np.conj(u.T))
 
-        return 1j*np.dot(udot, np.conj(np.transpose(u)))
-
-
->>>>>>> a4569575
 class ParametricSystemWithFunctions(ParametricSystemBase):
     """A ParametricSystem that wraps callables hf and dhf."""
     def __init__(self, hf, dhf, nz, omega, parameters):
