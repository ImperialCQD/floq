import numpy as np
import scipy.sparse as sp
import scipy.sparse.linalg as la
from ..helpers.index import n_to_i, i_to_n
from ..helpers.numpy_replacements import numba_outer, numba_zeros
from ..helpers import blockmatrix as bm
from ..helpers import matrix as mm
from numba import autojit

def get_u(hf, params):
    """Calculate the time evolution operator U, given a Fourier transformed
    Hamiltonian Hf and the parameters of the problem."""
    return get_u_and_eigensystem(hf, params)[0]

<<<<<<< HEAD
=======

def get_u_and_udot(hf, params):
    """
    Calculate the time evolution operator U,
    given a Fourier transformed Hamiltonian Hf
    and the parameters of the problem, as well
    as its time derivative.
    """
    u, vals, vecs, phi, psi = get_u_and_eigensystem(hf, params)

    psidot = calculate_psidot(vecs, params)

    udot = calculate_udot(phi, psi, psidot, vals, params)

    return [u, udot]


>>>>>>> a4569575
def get_u_and_du(hf, dhf, params):
    """Calculate the time evolution operator U given a Fourier transformed
    Hamiltonian Hf, as well as its derivative dU given dHf, and the parameters
    of the problem."""
    u, vals, vecs, phi, psi = get_u_and_eigensystem(hf, params)
    du = get_du_from_eigensystem(dhf, psi, vals, vecs, params)
    return u, du

def get_u_and_eigensystem(hf, params):
    """Calculate the time evolution operator U, given a Fourier transformed
    Hamiltonian Hf and the parameters of the problem, and return it as well as
    the intermediary results."""
    k = assemble_k(hf, params)
    vals, vecs = find_eigensystem(k, params)
    phi = calculate_phi(vecs)
    psi = calculate_psi(vecs, params)
    return calculate_u(phi, psi, vals, params), vals, vecs, phi, psi

def get_du_from_eigensystem(dhf, psi, vals, vecs, params):
    dk = assemble_dk(dhf, params)
    du = calculate_du(dk, psi, vals, vecs, params)
    return du

<<<<<<< HEAD
=======

def get_udot_from_eigensystem(phi, psi, vals, vecs, params):
    """
    Calculate the time evolution operator U,
    given a Fourier transformed Hamiltonian Hf
    and the parameters of the problem, as well
    as its time derivative.
    """

    psidot = calculate_psidot(vecs, params)

    udot = calculate_udot(phi, psi, psidot, vals, params)

    return udot


>>>>>>> a4569575
def assemble_k(hf, p):
    """Assemble the Floquet Hamiltonian K from the components of the
    Fourier-transformed Hamiltonian."""
    return numba_assemble_k(hf, p.dim, p.k_dim, p.nz, p.nc, p.omega)

@autojit(nopython=True)
def numba_assemble_k(hf, dim, k_dim, nz, nc, omega):
    """Assemble K by placing each component of Hf in turn, which for a fixed
    Fourier index lie on diagonals, with 0 on the
    main diagonal, positive numbers on the right and negative on the left

    The first row is therefore essentially
        Hf(0) Hf(-1) ... Hf(-hf_max) 0 0 0 ...
    The last row is then
        ... 0 0 0 Hf(+hf_max) ... Hf(0)
    Note that the main diagonal acquires a factor of
        omega * identity * row / column."""
    hf_max = (nc - 1) // 2
    k = numba_zeros((k_dim, k_dim))
    for n in range(-hf_max, hf_max + 1):
        current = hf[n_to_i(n, nc)]
        row = max(0, n)  # if n < 0, start at row 0
        col = max(0, -n)  # if n > 0, start at col 0
        stop_row = min(nz - 1 + n, nz - 1)
        stop_col = min(nz - 1 - n, nz - 1)
        while row <= stop_row and col <= stop_col:
            if n == 0:
                block = current + np.eye(dim) * omega * i_to_n(row, nz)
                bm.set_block_in_matrix(block, k, dim, nz, row, col)
            else:
                bm.set_block_in_matrix(current, k, dim, nz, row, col)
            row = row + 1
            col = col + 1
    return k

def assemble_dk(dhf, p):
    """Assemble the derivative of the Floquet Hamiltonian K from the components
    of the derivative of the Fourier-transformed Hamiltonian This is equivalent
    to K, with Hf -> d HF and omega -> 0."""
    return numba_assemble_dk(dhf, p.np, p.dim, p.k_dim, p.nz, p.nc)

@autojit(nopython=True)
def numba_assemble_dk(dhf, npm, dim, k_dim, nz, nc):
    dk = np.empty((npm, k_dim, k_dim), dtype=np.complex128)
    for c in range(npm):
        dk[c, :, :] = numba_assemble_k(dhf[c], dim, k_dim, nz, nc, 0.0)
    return dk

def find_eigensystem(k, p):
    # Find unique eigenvalues and -vectors,
    # return them as segments (each of which is a ket)
    unique_vals, unique_vecs = get_basis(k, p)
    unique_vecs = np.array([np.split(unique_vecs[i], p.nz)\
                            for i in range(p.dim)])
    return unique_vals, unique_vecs

def get_basis(k, p):
    """Compute the eigensystem of K, then separate out the dim relevant parts,
    orthogonalising degenerate subspaces."""
    vals, vecs = compute_eigensystem(k, p)
    start = find_first_above_value(vals, -p.omega / 2)
    picked_vals = vals[start:start + p.dim]
    picked_vecs = np.array([vecs[:, i] for i in range(start, start + p.dim)])
    degenerate_indices = find_duplicates(picked_vals, p.decimals)
    if degenerate_indices:
        to_orthogonalize = picked_vecs[degenerate_indices]
        orthogonalized = mm.gram_schmidt(to_orthogonalize)
        picked_vecs[degenerate_indices, :] = orthogonalized
    return picked_vals, picked_vecs

def compute_eigensystem(k, p):
    """Find eigenvalues and eigenvectors of k, using the method specified in the
    parameters (sparse is almost always faster, and is the default)."""
    if p.sparse:
        k = sp.csc_matrix(k)
        number_of_eigs = min(2 * p.dim, p.k_dim)
        # find number_of_eigs eigenvectors/-values around 0.0
        # -> trimming/sorting the eigensystem is NOT necessary
        vals, vecs = la.eigs(k, k=number_of_eigs, sigma=0.0)
    else:
        vals, vecs = trim_eigensystem(*np.linalg.eig(k), p)
    vals = vals.real.astype(np.float64, copy=False)
    # sort eigenvalues / eigenvectors
    idx = vals.argsort()
    vals = vals[idx]
    vecs = vecs[:, idx]
    return vals, vecs

def trim_eigensystem(vals, vecs, p):
    """Trim eigenvalues and eigenvectors to only 2*dim ones clustered around
    zero."""
    # Sort eigenvalues and -vectors in increasing order.
    idx = vals.argsort()
    vals = vals[idx]
    vecs = vecs[:, idx]
    # Only keep values around 0
    middle = p.k_dim // 2
    cutoff_left = max(0, middle - p.dim)
    cutoff_right = min(p.k_dim, cutoff_left + 2 * p.dim)
    cut_vals = vals[cutoff_left:cutoff_right]
    cut_vecs = vecs[:, cutoff_left:cutoff_right]
    return cut_vals, cut_vecs

@autojit(nopython=True)
def find_first_above_value(array, value):
    """Find the index of the first array entry > value."""
    for i, array_value in enumerate(array):
        if array_value > value:
            return i
    return None

def find_duplicates(array, decimals):
    indices = np.arange(array.shape[0])
    a = np.round(array, decimals=decimals)
    _, idx_start = np.unique(np.round(array, decimals=decimals),
                                return_index=True)
    return list(filter(lambda x: x.size > 1, np.split(indices, idx_start[1:])))

@autojit(nopython=True)
def calculate_phi(vecs):
    """Given an array of eigenvectors vecs, sum over Fourier components in
    each."""
    dim = vecs.shape[0]
    phi = np.empty((dim, dim), dtype=np.complex128)
    for i in range(dim):
        phi[i] = numba_sum_components(vecs[i], dim)
    return phi

@autojit(nopython=True)
def numba_sum_components(vec, dim):
    n = vec.shape[0]
    result = numba_zeros(dim)
    for i in range(n):
        result += vec[i]
    return result

def calculate_psi(vecs, p):
    """Given an array of eigenvectors vecs, sum over all Fourier components in
    each, weighted by exp(- i omega t n), with n being the Fourier index of the
    component."""
    return numba_calculate_psi(vecs, p.dim, p.nz, p.omega, p.t)

@autojit(nopython=True)
def numba_calculate_psi(vecs, dim, nz, omega, t):
    psi = numba_zeros((dim, dim))
    for k in range(dim):
        partial = numba_zeros(dim)
        for i in range(nz):
            num = i_to_n(i, nz)
            partial += np.exp(1j * omega * t * num) * vecs[k][i]
        psi[k, :] = partial
    return psi

<<<<<<< HEAD
=======

def calculate_psidot(vecs, p):
    # Given an array of eigenvectors vecs,
    # sum over all Fourier components in each,
    # weighted by exp(- i omega t n), with n
    # being the Fourier index of the component

    return numba_calculate_psidot(vecs, p.dim, p.nz, p.omega, p.t)

@autojit(nopython=True)
def numba_calculate_psidot(vecs, dim, nz, omega, t):
    psidot = numba_zeros((dim, dim))

    for k in range(0, dim):
        partial = numba_zeros(dim)
        for i in range(0, nz):
            num = i_to_n(i, nz)
            partial += (1j*omega*num)*np.exp(1j*omega*t*num)*vecs[k][i]
        psidot[k, :] = partial

    return psidot


>>>>>>> a4569575
def calculate_u(phi, psi, energies, p):
    u = np.zeros((p.dim, p.dim), dtype=np.complex128)
    t = p.t
    for k in range(p.dim):
        u += np.exp(-1j * t * energies[k]) * np.outer(psi[k], np.conj(phi[k]))
    return u

<<<<<<< HEAD
=======

def calculate_udot(phi, psi, psidot, energies, p):
    udot = np.zeros([p.dim, p.dim], dtype='complex128')
    t = p.t

    for k in xrange(0, p.dim):
        udot += np.exp(-1j*t*energies[k])*np.outer(psidot[k], np.conj(phi[k]))
        udot += -1j*energies[k]*np.exp(-1j*t*energies[k])*np.outer(psi[k], np.conj(phi[k]))

    return udot



>>>>>>> a4569575
def calculate_du(dk, psi, vals, vecs, p):
    """Given the eigensystem of K, and its derivative, perform the computations
    to get dU.

    This routine is optimised and quite hard to read, I recommend taking a look
    in the museum, which contains functionally equivalent, but much more
    readable versions."""
    dim = p.dim
    nz_max = p.nz_max
    nz = p.nz
    np_ = p.np
    omega = p.omega
    t = p.t
    vecsstar = np.conj(vecs)
    factors = calculate_factors(dk, nz, nz_max, dim, np_, vals, vecs,\
                                vecsstar, omega, t)
    return assemble_du(nz, nz_max, dim, np_, factors, psi, vecsstar)


def calculate_factors(dk, nz, nz_max, dim, np_, vals, vecs, vecsstar, omega, t):
    # Factors in the sum for dU that only depend on dn=n1-n2, and therefore
    # can be computed more efficiently outside the "full" loop
    factors = np.empty([np_, 2*nz+1, dim, dim], dtype=np.complex128)
    for dn in range(-2 * nz_max, 2 * nz_max + 1):
        idn = n_to_i(dn, 2 * nz)
        for i1 in range(dim):
            for i2 in range(dim):
                v1 = np.roll(vecsstar[i1], dn, axis=0) # not supported by numba!
                for c in range(np_):
                    factors[c, idn, i1, i2] =\
                        integral_factors(vals[i1], vals[i2], dn, omega, t)\
                        * expectation_value(dk[c], v1, vecs[i2])
    return factors

@autojit(nopython=True)
def assemble_du(nz, nz_max, dim, np_, alphas, psi, vecsstar):
    """Execute the sum defining dU, taking pre-computed factors into account."""
    du = numba_zeros((np_, dim, dim))
    for n2 in range(-nz_max, nz_max + 1):
        for i1 in range(dim):
            for i2 in range(dim):
                product = numba_outer(psi[i1], vecsstar[i2, n_to_i(-n2, nz)])
                for n1 in range(-nz_max, nz_max + 1):
                    idn = n_to_i(n1 - n2, 2 * nz)
                    for c in range(np_):
                        du[c] += alphas[c, idn, i1, i2] * product

    return du

@autojit(nopython=True)
def integral_factors(e1, e2, dn, omega, t):
    if e1 == e2 and dn == 0:
        return -1j * t * np.exp(-1j * t * e1)
    else:
        return (np.exp(-1j * t * e1) - np.exp(-1j *t * (e2 - omega * dn)))\
               / (dn * omega + e1 - e2)

@autojit(nopython=True)
def expectation_value(dk, v1, v2):
    """Computes <v1|dk|v2>, assuming v1 is already conjugated."""
    # v1 and v2 are split into Fourier components, we undo that here
    a = v1.flatten()
    b = v2.flatten()
    return np.dot(np.dot(a, dk), b)<|MERGE_RESOLUTION|>--- conflicted
+++ resolved
@@ -12,26 +12,17 @@
     Hamiltonian Hf and the parameters of the problem."""
     return get_u_and_eigensystem(hf, params)[0]
 
-<<<<<<< HEAD
-=======
-
 def get_u_and_udot(hf, params):
     """
-    Calculate the time evolution operator U,
-    given a Fourier transformed Hamiltonian Hf
-    and the parameters of the problem, as well
-    as its time derivative.
+    Calculate the time evolution operator U, given a Fourier transformed
+    Hamiltonian Hf and the parameters of the problem, as well as its time
+    derivative.
     """
     u, vals, vecs, phi, psi = get_u_and_eigensystem(hf, params)
-
     psidot = calculate_psidot(vecs, params)
-
     udot = calculate_udot(phi, psi, psidot, vals, params)
-
-    return [u, udot]
-
-
->>>>>>> a4569575
+    return u, udot
+
 def get_u_and_du(hf, dhf, params):
     """Calculate the time evolution operator U given a Fourier transformed
     Hamiltonian Hf, as well as its derivative dU given dHf, and the parameters
@@ -52,28 +43,17 @@
 
 def get_du_from_eigensystem(dhf, psi, vals, vecs, params):
     dk = assemble_dk(dhf, params)
-    du = calculate_du(dk, psi, vals, vecs, params)
-    return du
-
-<<<<<<< HEAD
-=======
+    return calculate_du(dk, psi, vals, vecs, params)
 
 def get_udot_from_eigensystem(phi, psi, vals, vecs, params):
     """
-    Calculate the time evolution operator U,
-    given a Fourier transformed Hamiltonian Hf
-    and the parameters of the problem, as well
-    as its time derivative.
-    """
-
+    Calculate the time evolution operator U, given a Fourier transformed
+    Hamiltonian Hf and the parameters of the problem, as well as its time
+    derivative.
+    """
     psidot = calculate_psidot(vecs, params)
-
-    udot = calculate_udot(phi, psi, psidot, vals, params)
-
-    return udot
-
-
->>>>>>> a4569575
+    return calculate_udot(phi, psi, psidot, vals, params)
+
 def assemble_k(hf, p):
     """Assemble the Floquet Hamiltonian K from the components of the
     Fourier-transformed Hamiltonian."""
@@ -227,32 +207,25 @@
         psi[k, :] = partial
     return psi
 
-<<<<<<< HEAD
-=======
-
 def calculate_psidot(vecs, p):
-    # Given an array of eigenvectors vecs,
-    # sum over all Fourier components in each,
-    # weighted by exp(- i omega t n), with n
-    # being the Fourier index of the component
-
+    """
+    Given an array of eigenvectors vecs, sum over all Fourier components in
+    each, weighted by exp(- i omega t n), with n being the Fourier index of the
+    component.
+    """
     return numba_calculate_psidot(vecs, p.dim, p.nz, p.omega, p.t)
 
 @autojit(nopython=True)
 def numba_calculate_psidot(vecs, dim, nz, omega, t):
     psidot = numba_zeros((dim, dim))
-
     for k in range(0, dim):
         partial = numba_zeros(dim)
-        for i in range(0, nz):
+        for i in range(nz):
             num = i_to_n(i, nz)
-            partial += (1j*omega*num)*np.exp(1j*omega*t*num)*vecs[k][i]
+            partial += (1j*omega*num) * np.exp(1j*omega*t*num) * vecs[k][i]
         psidot[k, :] = partial
-
     return psidot
 
-
->>>>>>> a4569575
 def calculate_u(phi, psi, energies, p):
     u = np.zeros((p.dim, p.dim), dtype=np.complex128)
     t = p.t
@@ -260,29 +233,24 @@
         u += np.exp(-1j * t * energies[k]) * np.outer(psi[k], np.conj(phi[k]))
     return u
 
-<<<<<<< HEAD
-=======
-
 def calculate_udot(phi, psi, psidot, energies, p):
-    udot = np.zeros([p.dim, p.dim], dtype='complex128')
+    udot = np.zeros((p.dim, p.dim), dtype=np.complex128)
     t = p.t
-
-    for k in xrange(0, p.dim):
-        udot += np.exp(-1j*t*energies[k])*np.outer(psidot[k], np.conj(phi[k]))
-        udot += -1j*energies[k]*np.exp(-1j*t*energies[k])*np.outer(psi[k], np.conj(phi[k]))
-
+    for k in range(p.dim):
+        udot += np.exp(-1j*t*energies[k]) * np.outer(psidot[k], np.conj(phi[k]))
+        udot += -1j * energies[k] * np.exp(-1j*t*energies[k])\
+                * np.outer(psi[k], np.conj(phi[k]))
     return udot
 
-
-
->>>>>>> a4569575
 def calculate_du(dk, psi, vals, vecs, p):
-    """Given the eigensystem of K, and its derivative, perform the computations
+    """
+    Given the eigensystem of K, and its derivative, perform the computations
     to get dU.
 
     This routine is optimised and quite hard to read, I recommend taking a look
     in the museum, which contains functionally equivalent, but much more
-    readable versions."""
+    readable versions.
+    """
     dim = p.dim
     nz_max = p.nz_max
     nz = p.nz
@@ -293,7 +261,6 @@
     factors = calculate_factors(dk, nz, nz_max, dim, np_, vals, vecs,\
                                 vecsstar, omega, t)
     return assemble_du(nz, nz_max, dim, np_, factors, psi, vecsstar)
-
 
 def calculate_factors(dk, nz, nz_max, dim, np_, vals, vecs, vecsstar, omega, t):
     # Factors in the sum for dU that only depend on dn=n1-n2, and therefore
