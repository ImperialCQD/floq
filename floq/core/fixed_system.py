import logging
import numpy as np
from .. import errors as er
from ..core import evolution as ev
from ..helpers.matrix import is_unitary

class FixedSystem(object):
    """Class that defines and computes a specific time-evolution.

    The FixedSystem class serves essentially two purposes: On one hand, it
    contains all information describing a particular time-evolution problem to
    be solved numerically: hf, dhf and various parameters collected in an
    instance of FixedSystemParameters.

    On the other hand, it interfaces with the core.evolution module, computing u
    and du and performing caching and various house-keeping operations, in
    particular increasing nz if U is not unitary for a given choice.

    Methods
        u: computes u / returns already computed u
        du: computes du / returns already computed du

    Attributes:
        hf: the Fourier transformed Hamiltonian (ndarray, square)
        dhf: its derivative with respect to the controls (ndarray of square
             ndarrays), the first index running over the control parameters
        params: an instance of FixedSystemParameters
        decimals: number of decimals used internally for detecting degeneracies
        sparse: if yes, sparse matrix computations are performed
        max_nz: maximum nz"""
    def __init__(self, hf, dhf, nz, omega, t, decimals=10, sparse=True,\
                       max_nz=999):
        self.hf = hf
        self.dhf = dhf
        self.max_nz = max_nz
        # Inferred parameters
        dim = hf.shape[1]
        nc = hf.shape[0]
        np = dhf.shape[0]
        self.params = FixedSystemParameters(dim, nz, nc, np, omega, t, decimals)
        self._u = None
        self._udot = None
        self._du = None
        self._vals, self._vecs, self._phi, self._psi = None, None, None, None

    def __eq__(self, other):
        assert isinstance(other, FixedSystem)
        hf_same = np.array_equal(self.hf, other.hf)
        dhf_same = np.array_equal(self.dhf, other.dhf)
        params_same = (self.params.nz, self.params.omega, self.params.t) \
            == (other.params.nz, other.params.omega, other.params.t)
        return hf_same and dhf_same and params_same

    @property
    def u(self):
        if self._u is not None:
            return self._u
        else:
            self._compute_u()
            return self._u

<<<<<<< HEAD
=======
    @property
    def udot(self):
        if self._udot is not None:
            return self._udot
        else:
            self._compute_udot()
            return self._udot


>>>>>>> a4569575
    @property
    def du(self):
        if self._du is not None:
            return self._du
        else:
            self._compute_du()
            return self._du

    def _compute_u(self):
        """Increase nz until U can be computed, then set U and the intermediary
        results."""
        nz_okay, results = self._test_nz()
        while not nz_okay:
            self.params.nz += 2
            logging.debug("Increased nz to {}".format(self.params.nz))
            if self.max_nz < self.params.nz:
                raise er.NZTooLargeError("NZ has grown too large: {} > {}"\
                                         .format(self.params.nz, self.max_nz))
            nz_okay, results = self._test_nz()
        self._u, self._vals, self._vecs, self._phi, self._psi = results

    def _test_nz(self):
        """Try to compute U with the current nz.

        If an error occurs, or U is not unitary,
            return [False, []]
        else
            return [True, [u, vecs, vals, phi, psi]]."""
        results = ev.get_u_and_eigensystem(self.hf, self.params)
        if is_unitary(results[0], tolerance=10**-self.params.decimals):
            return True, results
        else:
<<<<<<< HEAD
            return False, ()
=======
            return [False, []]

    def _compute_udot(self):
        if self._u is None:
            self._compute_u()

        self._udot = ev.get_udot_from_eigensystem(self._phi, self._psi, self._vals, self._vecs, self.params)

>>>>>>> a4569575

    def _compute_du(self):
        if self._u is None:
            self._compute_u()
        self._du = ev.get_du_from_eigensystem(self.dhf, self._psi, self._vals,
                                              self._vecs, self.params)

class DummyFixedSystem(FixedSystem):
    """A dummy FixedSystem that can be initialised with arbitrary dimensions
    without specifying hf and dhf (mainly for testing)."""
    def __init__(self, **kwargs):
        self.params = FixedSystemParameters(**kwargs)

class FixedSystemParameters(object):
    """Hold parameters for a FixedSystem.

    - dim: the size of the Hilbert space.
    - nz: Number of Fourier components taken into account for K, and of
          Brillouin zones in the resulting set of eigenvalues.

    Derived from nz:
        - nz_min/max, the cutoff for the integers labelling the Fourier
                      components
        - k_kim = dim*nz: the size of K

    - nc: number of components in Hf
    - np: number of control parameters
    - omega: The frequency associated with the period T of the control pulse
    - t: Control duration
    - decimals: The number of decimals used for rounding when finding unique
                eigenvalues
    - sparse: If True, a sparse eigensolver will be used. Unless working with
              very small systems with < 15 zones, this should be True."""
    def __init__(self, dim=0, nz=1, nc=1, np=0, omega=1, t=1, decimals=10,\
                       sparse=True):
        self._dim = 0
        self._nz = 0
        self._nc = 0
        self.dim = dim
        self.nz = nz
        self.nc = nc
        self.np = np
        self.omega = omega
        self.t = t
        self.decimals = decimals
        self.sparse = sparse

    @property
    def nz(self):
        return self._nz

    @nz.setter
    def nz(self, value):
        if value % 2 == 0:
            raise er.UsageError("Number of Fourier components in the"
                                + " extended space (nz) cannot be even.")
        self._nz = value
        self.k_dim = self.dim * value
        self.nz_max = (value - 1) // 2
        self.nz_min = -self.nz_max

    @property
    def nc(self):
        return self._nc

    @nc.setter
    def nc(self, value):
        if value % 2 == 0:
            raise er.UsageError("Number of Fourier components of H"
                                + " cannot be even.")
        self._nc = value
        self.nc_max = (value - 1) // 2
        self.nc_min = -self.nc_max

    @property
    def dim(self):
        return self._dim

    @dim.setter
    def dim(self, value):
        self._dim = value
        self.k_dim = self.nz * value<|MERGE_RESOLUTION|>--- conflicted
+++ resolved
@@ -59,8 +59,6 @@
             self._compute_u()
             return self._u
 
-<<<<<<< HEAD
-=======
     @property
     def udot(self):
         if self._udot is not None:
@@ -69,8 +67,6 @@
             self._compute_udot()
             return self._udot
 
-
->>>>>>> a4569575
     @property
     def du(self):
         if self._du is not None:
@@ -103,18 +99,14 @@
         if is_unitary(results[0], tolerance=10**-self.params.decimals):
             return True, results
         else:
-<<<<<<< HEAD
             return False, ()
-=======
-            return [False, []]
 
     def _compute_udot(self):
         if self._u is None:
             self._compute_u()
-
-        self._udot = ev.get_udot_from_eigensystem(self._phi, self._psi, self._vals, self._vecs, self.params)
-
->>>>>>> a4569575
+        self._udot = ev.get_udot_from_eigensystem(self._phi, self._psi,
+                                                  self._vals, self._vecs,
+                                                  self.params)
 
     def _compute_du(self):
         if self._u is None:
